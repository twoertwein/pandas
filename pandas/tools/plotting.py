# being a bit too dynamic
# pylint: disable=E1101
from itertools import izip
import datetime

import numpy as np

from pandas.util.decorators import cache_readonly
import pandas.core.common as com
from pandas.core.index import MultiIndex
from pandas.core.series import Series, remove_na
from pandas.tseries.index import DatetimeIndex
from pandas.tseries.period import PeriodIndex
from pandas.tseries.frequencies import get_period_alias, get_base_alias
from pandas.tseries.offsets import DateOffset

try: # mpl optional
    import pandas.tseries.converter as conv
    conv.register()
except ImportError:
    pass

def _get_standard_kind(kind):
    return {'density' : 'kde'}.get(kind, kind)


def scatter_matrix(frame, alpha=0.5, figsize=None, ax=None, grid=False,
                   diagonal='hist', marker='.', **kwds):
    """
    Draw a matrix of scatter plots.

    Parameters
    ----------
    alpha : amount of transparency applied
    figsize : a tuple (width, height) in inches
    ax : Matplotlib axis object
    grid : setting this to True will show the grid
    diagonal : pick between 'kde' and 'hist' for
        either Kernel Density Estimation or Histogram
        plon in the diagonal
    kwds : other plotting keyword arguments
        To be passed to scatter function

    Examples
    --------
    >>> df = DataFrame(np.random.randn(1000, 4), columns=['A','B','C','D'])
    >>> scatter_matrix(df, alpha=0.2)
    """
    df = frame._get_numeric_data()
    n = df.columns.size
    fig, axes = _subplots(nrows=n, ncols=n, figsize=figsize, ax=ax,
                          squeeze=False)

    # no gaps between subplots
    fig.subplots_adjust(wspace=0, hspace=0)

    mask = com.notnull(df)

    marker = _get_marker_compat(marker)

    for i, a in zip(range(n), df.columns):
        for j, b in zip(range(n), df.columns):
            if i == j:
                values = df[a].values[mask[a].values]

                # Deal with the diagonal by drawing a histogram there.
                if diagonal == 'hist':
                    axes[i, j].hist(values)
                elif diagonal in ('kde', 'density'):
                    from scipy.stats import gaussian_kde
                    y = values
                    gkde = gaussian_kde(y)
                    ind = np.linspace(y.min(), y.max(), 1000)
                    axes[i, j].plot(ind, gkde.evaluate(ind), **kwds)
            else:
                common = (mask[a] & mask[b]).values

                axes[i, j].scatter(df[b][common], df[a][common],
                                   marker=marker, alpha=alpha, **kwds)

            axes[i, j].set_xlabel('')
            axes[i, j].set_ylabel('')
            axes[i, j].set_xticklabels([])
            axes[i, j].set_yticklabels([])
            ticks = df.index

            is_datetype = ticks.inferred_type in ('datetime', 'date',
                                              'datetime64')

            if ticks.is_numeric() or is_datetype:
                """
                Matplotlib supports numeric values or datetime objects as
                xaxis values. Taking LBYL approach here, by the time
                matplotlib raises exception when using non numeric/datetime
                values for xaxis, several actions are already taken by plt.
                """
                ticks = ticks._mpl_repr()

            # setup labels
            if i == 0 and j % 2 == 1:
                axes[i, j].set_xlabel(b, visible=True)
                #axes[i, j].xaxis.set_visible(True)
                axes[i, j].set_xlabel(b)
                axes[i, j].set_xticklabels(ticks)
                axes[i, j].xaxis.set_ticks_position('top')
                axes[i, j].xaxis.set_label_position('top')
            if i == n - 1 and j % 2 == 0:
                axes[i, j].set_xlabel(b, visible=True)
                #axes[i, j].xaxis.set_visible(True)
                axes[i, j].set_xlabel(b)
                axes[i, j].set_xticklabels(ticks)
                axes[i, j].xaxis.set_ticks_position('bottom')
                axes[i, j].xaxis.set_label_position('bottom')
            if j == 0 and i % 2 == 0:
                axes[i, j].set_ylabel(a, visible=True)
                #axes[i, j].yaxis.set_visible(True)
                axes[i, j].set_ylabel(a)
                axes[i, j].set_yticklabels(ticks)
                axes[i, j].yaxis.set_ticks_position('left')
                axes[i, j].yaxis.set_label_position('left')
            if j == n - 1 and i % 2 == 1:
                axes[i, j].set_ylabel(a, visible=True)
                #axes[i, j].yaxis.set_visible(True)
                axes[i, j].set_ylabel(a)
                axes[i, j].set_yticklabels(ticks)
                axes[i, j].yaxis.set_ticks_position('right')
                axes[i, j].yaxis.set_label_position('right')

            axes[i, j].grid(b=grid)

    return axes

def _gca():
    import matplotlib.pyplot as plt
    return plt.gca()

def _gcf():
    import matplotlib.pyplot as plt
    return plt.gcf()

def _get_marker_compat(marker):
    import matplotlib.lines as mlines
    import matplotlib as mpl
    if mpl.__version__ < '1.1.0' and marker == '.':
        return 'o'
    if marker not in mlines.lineMarkers:
        return 'o'
    return marker

def andrews_curves(data, class_column, ax=None, samples=200):
    """
    Parameters:
    data: A DataFrame containing data to be plotted, preferably
    normalized to (0.0, 1.0).
    class_column: Name of the column containing class names.
    samples: Number of points to plot in each curve.
    """
    from math import sqrt, pi, sin, cos
    import matplotlib.pyplot as plt
    import random
    def function(amplitudes):
        def f(x):
            x1 = amplitudes[0]
            result = x1 / sqrt(2.0)
            harmonic = 1.0
            for x_even, x_odd in zip(amplitudes[1::2], amplitudes[2::2]):
                result += (x_even * sin(harmonic * x) +
                            x_odd * cos(harmonic * x))
                harmonic += 1.0
            if len(amplitudes) % 2 != 0:
                result += amplitudes[-1] * sin(harmonic * x)
            return result
        return f
    def random_color(column):
        random.seed(column)
        return [random.random() for _ in range(3)]
    n = len(data)
    classes = set(data[class_column])
    class_col = data[class_column]
    columns = [data[col] for col in data.columns if (col != class_column)]
    x = [-pi + 2.0 * pi * (t / float(samples)) for t in range(samples)]
    used_legends = set([])
    if ax == None:
        ax = plt.gca(xlim=(-pi, pi))
    for i in range(n):
        row = [columns[c][i] for c in range(len(columns))]
        f = function(row)
        y = [f(t) for t in x]
        label = None
        if str(class_col[i]) not in used_legends:
            label = str(class_col[i])
            used_legends.add(label)
        ax.plot(x, y, color=random_color(class_col[i]), label=label)
    ax.legend(loc='upper right')
    ax.grid()
    return ax

<<<<<<< HEAD
def bootstrap_plot(series, fig=None, size=50, samples=500, **kwds):
    """Bootstrap plot.

    Parameters:
    -----------
    series: Time series
    fig: matplotlib figure object, optional
    size: number of data points to consider during each sampling
    samples: number of times the bootstrap procedure is performed
    kwds: optional keyword arguments for plotting commands, must be accepted by both hist and plot

    Returns:
    --------
    fig: matplotlib figure
    """
    import random
    import matplotlib
    import matplotlib.pyplot as plt
    data = series.values
    samplings = [random.sample(data, size) for _ in range(samples)]
    means = np.array([np.mean(sampling) for sampling in samplings])
    medians = np.array([np.median(sampling) for sampling in samplings])
    midranges = np.array([(min(sampling) + max(sampling)) * 0.5 for sampling in samplings])
    if fig == None:
        fig = plt.figure()
    x = range(samples)
    axes = []
    ax1 = fig.add_subplot(2, 3, 1)
    ax1.set_xlabel("Sample")
    axes.append(ax1)
    ax1.plot(x, means, **kwds)
    ax2 = fig.add_subplot(2, 3, 2)
    ax2.set_xlabel("Sample")
    axes.append(ax2)
    ax2.plot(x, medians, **kwds)
    ax3 = fig.add_subplot(2, 3, 3)
    ax3.set_xlabel("Sample")
    axes.append(ax3)
    ax3.plot(x, midranges, **kwds)
    ax4 = fig.add_subplot(2, 3, 4)
    ax4.set_xlabel("Mean")
    axes.append(ax4)
    ax4.hist(means, **kwds)
    ax5 = fig.add_subplot(2, 3, 5)
    ax5.set_xlabel("Median")
    axes.append(ax5)
    ax5.hist(medians, **kwds)
    ax6 = fig.add_subplot(2, 3, 6)
    ax6.set_xlabel("Midrange")
    axes.append(ax6)
    ax6.hist(midranges, **kwds)
    for axis in axes:
        plt.setp(axis.get_xticklabels(), fontsize=8)
        plt.setp(axis.get_yticklabels(), fontsize=8)
    return fig
=======
def parallel_coordinates(data, class_column, cols=None, ax=None, **kwds):
    """Parallel coordinates plotting.

    Parameters:
    -----------
    data: A DataFrame containing data to be plotted
    class_column: Column name containing class names
    cols: A list of column names to use, optional
    ax: matplotlib axis object, optional
    kwds: A list of keywords for matplotlib plot method

    Returns:
    --------
    ax: matplotlib axis object
    """
    import matplotlib.pyplot as plt
    import random
    def random_color(column):
        random.seed(column)
        return [random.random() for _ in range(3)]
    n = len(data)
    classes = set(data[class_column])
    class_col = data[class_column]
    if cols == None:
        columns = [data[col] for col in data.columns if (col != class_column)]
    else:
        columns = [data[col] for col in cols]
    used_legends = set([])
    x = range(len(columns))
    if ax == None:
        ax = plt.gca()
    for i in range(n):
        row = [columns[c][i] for c in range(len(columns))]
        y = row
        label = None
        if str(class_col[i]) not in used_legends:
            label = str(class_col[i])
            used_legends.add(label)
        ax.plot(x, y, color=random_color(class_col[i]), label=label, **kwds)
    for i, col in enumerate(columns):
        ax.axvline(i, linewidth=1, color='black')
    ax.set_xticks(range(len(columns)))
    ax.set_xticklabels([col for col in data.columns if col != class_column])
    ax.legend(loc='upper right')
    ax.grid()
    return ax
>>>>>>> f09b6a65

def lag_plot(series, ax=None, **kwds):
    """Lag plot for time series.

    Parameters:
    -----------
    series: Time series
    ax: Matplotlib axis object, optional
    kwds: Matplotlib scatter method keyword arguments, optional

    Returns:
    --------
    ax: Matplotlib axis object
    """
    import matplotlib.pyplot as plt
    data = series.values
    y1 = data[:-1]
    y2 = data[1:]
    if ax == None:
        ax = plt.gca()
    ax.set_xlabel("y(t)")
    ax.set_ylabel("y(t + 1)")
    ax.scatter(y1, y2, **kwds)
    return ax

def autocorrelation_plot(series, ax=None):
    """Autocorrelation plot for time series.

    Parameters:
    -----------
    series: Time series
    ax: Matplotlib axis object, optional

    Returns:
    -----------
    ax: Matplotlib axis object
    """
    import matplotlib.pyplot as plt
    n = len(series)
    data = np.asarray(series)
    if ax == None:
        ax = plt.gca(xlim=(1, n), ylim=(-1.0, 1.0))
    mean = np.mean(data)
    c0 = np.sum((data - mean) ** 2) / float(n)
    def r(h):
        return ((data[:n - h] - mean) * (data[h:] - mean)).sum() / float(n) / c0
    x = np.arange(n) + 1
    y = map(r, x)
    z95 = 1.959963984540054
    z99 = 2.5758293035489004
    ax.axhline(y=z99/np.sqrt(n), linestyle='--', color='grey')
    ax.axhline(y=z95/np.sqrt(n), color='grey')
    ax.axhline(y=0.0, color='black')
    ax.axhline(y=-z95/np.sqrt(n), color='grey')
    ax.axhline(y=-z99/np.sqrt(n), linestyle='--', color='grey')
    ax.set_xlabel("Lag")
    ax.set_ylabel("Autocorrelation")
    ax.plot(x, y)
    ax.grid()
    return ax

def grouped_hist(data, column=None, by=None, ax=None, bins=50, log=False,
                 figsize=None, layout=None, sharex=False, sharey=False,
                 rot=90):
    """

    Returns
    -------
    fig : matplotlib.Figure
    """
    # if isinstance(data, DataFrame):
    #     data = data[column]

    def plot_group(group, ax):
        ax.hist(group.dropna(), bins=bins)

    fig, axes = _grouped_plot(plot_group, data, column=column,
                              by=by, sharex=sharex, sharey=sharey,
                              figsize=figsize, layout=layout, rot=rot)
    fig.subplots_adjust(bottom=0.15, top=0.9, left=0.1, right=0.9,
                        hspace=0.3, wspace=0.2)
    return fig

class MPLPlot(object):
    """
    Base class for assembling a pandas plot using matplotlib

    Parameters
    ----------
    data :

    """
    _default_rot = 0

    _pop_attributes = ['label', 'style', 'logy', 'logx', 'loglog']
    _attr_defaults = {'logy': False, 'logx': False, 'loglog': False}

    def __init__(self, data, kind=None, by=None, subplots=False, sharex=True,
                 sharey=False, use_index=True,
                 figsize=None, grid=None, legend=True, rot=None,
                 ax=None, fig=None, title=None, xlim=None, ylim=None,
                 xticks=None, yticks=None,
                 sort_columns=False, fontsize=None,
                 secondary_y=False, **kwds):

        self.data = data
        self.by = by

        self.kind = kind

        self.sort_columns = sort_columns

        self.subplots = subplots
        self.sharex = sharex
        self.sharey = sharey
        self.figsize = figsize

        self.xticks = xticks
        self.yticks = yticks
        self.xlim = xlim
        self.ylim = ylim
        self.title = title
        self.use_index = use_index

        self.fontsize = fontsize
        self.rot = rot

        if grid is None:
            grid = False if secondary_y else True

        self.grid = grid
        self.legend = legend

        for attr in self._pop_attributes:
            value = kwds.pop(attr, self._attr_defaults.get(attr, None))
            setattr(self, attr, value)

        self.ax = ax
        self.fig = fig
        self.axes = None

        self.secondary_y = secondary_y

        self.kwds = kwds

    def _iter_data(self):
        from pandas.core.frame import DataFrame
        if isinstance(self.data, (Series, np.ndarray)):
            yield self.label, np.asarray(self.data)
        elif isinstance(self.data, DataFrame):
            df = self.data

            if self.sort_columns:
                columns = com._try_sort(df.columns)
            else:
                columns = df.columns

            for col in columns:
                empty = df[col].count() == 0
                # is this right?
                values = df[col].values if not empty else np.zeros(len(df))


                yield col, values

    @property
    def nseries(self):
        if self.data.ndim == 1:
            return 1
        else:
            return self.data.shape[1]

    def draw(self):
        self.plt.draw_if_interactive()

    def generate(self):
        self._args_adjust()
        self._compute_plot_data()
        self._setup_subplots()
        self._make_plot()
        self._post_plot_logic()
        self._adorn_subplots()

    def _args_adjust(self):
        pass

    def _maybe_right_yaxis(self, ax):
        ypos = ax.get_yaxis().get_ticks_position().strip().lower()

        if self.secondary_y and ypos != 'right':
            orig_ax = ax
            ax = ax.twinx()
            if len(orig_ax.get_lines()) == 0: # no data on left y
                orig_ax.get_yaxis().set_visible(False)
        else:
            ax.get_yaxis().set_visible(True)

        return ax

    def _setup_subplots(self):
        if self.subplots:
            nrows, ncols = self._get_layout()
            if self.ax is None:
                fig, axes = _subplots(nrows=nrows, ncols=ncols,
                                      sharex=self.sharex, sharey=self.sharey,
                                      figsize=self.figsize,
                                      secondary_y=self.secondary_y,
                                      data=self.data)
            else:
                fig, axes = _subplots(nrows=nrows, ncols=ncols,
                                      sharex=self.sharex, sharey=self.sharey,
                                      figsize=self.figsize, ax=self.ax,
                                      secondary_y=self.secondary_y,
                                      data=self.data)
        else:
            if self.ax is None:
                fig = self.plt.figure(figsize=self.figsize)
                ax = fig.add_subplot(111)
                ax = self._maybe_right_yaxis(ax)
                self.ax = ax
            else:
                fig = self.ax.get_figure()
                self.ax = self._maybe_right_yaxis(self.ax)

            axes = [self.ax]

        self.fig = fig
        self.axes = axes

    def _get_layout(self):
        return (len(self.data.columns), 1)

    def _compute_plot_data(self):
        pass

    def _make_plot(self):
        raise NotImplementedError

    def _post_plot_logic(self):
        pass

    def _adorn_subplots(self):
        if self.subplots:
            to_adorn = self.axes
        else:
            to_adorn = [self.ax]

        # todo: sharex, sharey handling?

        for ax in to_adorn:
            if self.yticks is not None:
                ax.set_yticks(self.yticks)

            if self.xticks is not None:
                ax.set_xticks(self.xticks)

            if self.ylim is not None:
                ax.set_ylim(self.ylim)

            if self.xlim is not None:
                ax.set_xlim(self.xlim)

            ax.grid(self.grid)

        if self.legend and not self.subplots:
            self.ax.legend(loc='best', title=self.legend_title)

        if self.title:
            if self.subplots:
                self.fig.suptitle(self.title)
            else:
                self.ax.set_title(self.title)

        if self._need_to_set_index:
            labels = [_stringify(key) for key in self.data.index]
            labels = dict(zip(range(len(self.data.index)), labels))

            for ax_ in self.axes:
                # ax_.set_xticks(self.xticks)
                xticklabels = [labels.get(x, '') for x in ax_.get_xticks()]
                ax_.set_xticklabels(xticklabels, rotation=self.rot)

    @property
    def legend_title(self):
        if hasattr(self.data, 'columns'):
            if not isinstance(self.data.columns, MultiIndex):
                name = self.data.columns.name
                if name is not None:
                    name = str(name)
                return name
            else:
                stringified = map(str, self.data.columns.names)
                return ','.join(stringified)
        else:
            return None

    @cache_readonly
    def plt(self):
        import matplotlib.pyplot as plt
        return plt

    _need_to_set_index = False

    def _get_xticks(self, convert_period=False):
        index = self.data.index
        is_datetype = index.inferred_type in ('datetime', 'date',
                                              'datetime64', 'time')

        if self.use_index:
            if convert_period and isinstance(index, PeriodIndex):
                index = index.to_timestamp()
                x = index._mpl_repr()
            elif index.is_numeric() or is_datetype:
                """
                Matplotlib supports numeric values or datetime objects as
                xaxis values. Taking LBYL approach here, by the time
                matplotlib raises exception when using non numeric/datetime
                values for xaxis, several actions are already taken by plt.
                """
                x = index._mpl_repr()
            else:
                self._need_to_set_index = True
                x = range(len(index))
        else:
            x = range(len(index))

        return x

    def _get_plot_function(self):
        if self.logy:
            plotf = self.plt.Axes.semilogy
        elif self.logx:
            plotf = self.plt.Axes.semilogx
        elif self.loglog:
            plotf = self.plt.Axes.loglog
        else:
            plotf = self.plt.Axes.plot

        return plotf

    def _get_index_name(self):
        if isinstance(self.data.index, MultiIndex):
            name = self.data.index.names
            if any(x is not None for x in name):
                name = ','.join([str(x) for x in name])
            else:
                name = None
        else:
            name = self.data.index.name
            if name is not None:
                name = str(name)

        return name

    def _get_ax(self, i):
        if self.subplots:
            ax = self.axes[i]
        else:
            ax = self.ax
        return ax

    def _get_ax_and_style(self, i, col_name):
        ax = self._get_ax(i)

        if self.subplots:
            style = 'k'
        else:
            style = ''

        if self.style is not None:
            if isinstance(self.style, list):
                style = self.style[i]
            elif isinstance(self.style, dict):
                style = self.style[col_name]
            else:
                style = self.style

        return ax, style

class KdePlot(MPLPlot):
    def __init__(self, data, **kwargs):
        MPLPlot.__init__(self, data, **kwargs)

    def _make_plot(self):
        from scipy.stats import gaussian_kde
        plotf = self._get_plot_function()
        for i, (label, y) in enumerate(self._iter_data()):
            ax, style = self._get_ax_and_style(i, label)

            label = com._stringify(label)

            gkde = gaussian_kde(y)
            sample_range = max(y) - min(y)
            ind = np.linspace(min(y) - 0.5 * sample_range,
                max(y) + 0.5 * sample_range, 1000)
            ax.set_ylabel("Density")
            plotf(ax, ind, gkde.evaluate(ind), style, label=label, **self.kwds)
            ax.grid(self.grid)

    def _post_plot_logic(self):
        df = self.data

        if self.subplots and self.legend:
            self.axes[0].legend(loc='best')

class LinePlot(MPLPlot):

    def __init__(self, data, **kwargs):
        MPLPlot.__init__(self, data, **kwargs)

    def _index_freq(self):
        from pandas.core.frame import DataFrame
        if isinstance(self.data, (Series, DataFrame)):
            freq = (getattr(self.data.index, 'freq', None)
                    or getattr(self.data.index, 'inferred_freq', None))
            return freq

    def _is_dynamic_freq(self, freq):
        if isinstance(freq, DateOffset):
            freq = freq.rule_code
        else:
            freq = get_base_alias(freq)
        freq = get_period_alias(freq)
        return freq is not None

    def _use_dynamic_x(self):
        freq = self._index_freq()

        ax = self._get_ax(0)
        ax_freq = getattr(ax, 'freq', None)
        if freq is None: # convert irregular if axes has freq info
            freq = ax_freq
        else: # do not use tsplot if irregular was plotted first
            if (ax_freq is None) and (len(ax.get_lines()) > 0):
                return False

        return (freq is not None) and self._is_dynamic_freq(freq)

    def _make_plot(self):
        # this is slightly deceptive
        if self.use_index and self._use_dynamic_x():
            data = self._maybe_convert_index(self.data)
            self._make_ts_plot(data)
        else:
            x = self._get_xticks(convert_period=True)

            plotf = self._get_plot_function()

            for i, (label, y) in enumerate(self._iter_data()):
                ax, style = self._get_ax_and_style(i, label)

                label = com._stringify(label)

                mask = com.isnull(y)
                if mask.any():
                    y = np.ma.array(y)
                    y = np.ma.masked_where(mask, y)

                plotf(ax, x, y, style, label=label, **self.kwds)
                ax.grid(self.grid)

    def _maybe_convert_index(self, data):
        # tsplot converts automatically, but don't want to convert index
        # over and over for DataFrames
        from pandas.core.frame import DataFrame
        if (isinstance(data.index, DatetimeIndex) and
            isinstance(data, DataFrame)):
            freq = getattr(data.index, 'freq', None)

            if freq is None:
                freq = getattr(data.index, 'inferred_freq', None)

            if isinstance(freq, DateOffset):
                freq = freq.rule_code

            freq = get_period_alias(freq)

            if freq is None:
                ax = self._get_ax(0)
                freq = getattr(ax, 'freq', None)

            if freq is None:
                raise ValueError('Could not get frequency alias for plotting')

            data = DataFrame(data.values,
                             index=data.index.to_period(freq=freq),
                             columns=data.columns)
        return data

    def _make_ts_plot(self, data, **kwargs):
        from pandas.tseries.plotting import tsplot

        plotf = self._get_plot_function()

        if isinstance(data, Series):
            ax = self._get_ax(0) #self.axes[0]
            style = self.style or ''
            label = com._stringify(self.label)
            tsplot(data, plotf, ax=ax, label=label, style=self.style,
                   **kwargs)
            ax.grid(self.grid)
        else:
            for i, col in enumerate(data.columns):
                ax, style = self._get_ax_and_style(i, col)
                tsplot(data[col], plotf, ax=ax, label=col, style=style, **kwargs)
                ax.grid(self.grid)

        # self.fig.subplots_adjust(wspace=0, hspace=0)


    def _post_plot_logic(self):
        df = self.data

        if self.legend:
            if self.subplots:
                for ax in self.axes:
                    ax.legend(loc='best')
            else:
                self.axes[0].legend(loc='best')

        condition = (not self._use_dynamic_x
                     and df.index.is_all_dates
                     and not self.subplots
                     or (self.subplots and self.sharex))

        index_name = self._get_index_name()

        for ax in self.axes:
            if condition:
                format_date_labels(ax)

            if index_name is not None:
                ax.set_xlabel(index_name)

class BarPlot(MPLPlot):
    _default_rot = {'bar' : 90, 'barh' : 0}

    def __init__(self, data, **kwargs):
        self.stacked = kwargs.pop('stacked', False)
        self.ax_pos = np.arange(len(data)) + 0.25
        MPLPlot.__init__(self, data, **kwargs)

    def _args_adjust(self):
        if self.rot is None:
            self.rot = self._default_rot[self.kind]

        if self.fontsize is None:
            if len(self.data) < 10:
                self.fontsize = 12
            else:
                self.fontsize = 10

    @property
    def bar_f(self):
        if self.kind == 'bar':
            def f(ax, x, y, w, start=None, **kwds):
                return ax.bar(x, y, w, bottom=start, **kwds)
        elif self.kind == 'barh':
            def f(ax, x, y, w, start=None, **kwds):
                return ax.barh(x, y, w, left=start, **kwds)
        else:
            raise NotImplementedError

        return f

    def _make_plot(self):
        colors = self.kwds.get('color', 'brgyk')
        rects = []
        labels = []

        ax = self._get_ax(0) #self.axes[0]

        bar_f = self.bar_f

        pos_prior = neg_prior = np.zeros(len(self.data))

        K = self.nseries

        for i, (label, y) in enumerate(self._iter_data()):
            label = com._stringify(label)
            kwds = self.kwds.copy()
            kwds['color'] = colors[i % len(colors)]

            if self.subplots:
                ax = self._get_ax(i) #self.axes[i]
                rect = bar_f(ax, self.ax_pos, y, 0.5, start=pos_prior,
                             linewidth=1, **kwds)
                ax.set_title(label)
            elif self.stacked:
                mask = y > 0
                start = np.where(mask, pos_prior, neg_prior)

                rect = bar_f(ax, self.ax_pos, y, 0.5, start=start,
                             label=label, linewidth=1, **kwds)
                pos_prior = pos_prior + np.where(mask, y, 0)
                neg_prior = neg_prior + np.where(mask, 0, y)
            else:
                rect = bar_f(ax, self.ax_pos + i * 0.75 / K, y, 0.75 / K,
                             start=pos_prior, label=label, **kwds)
            rects.append(rect)
            labels.append(label)

        if self.legend and not self.subplots:
            patches =[r[0] for r in rects]

            # Legend to the right of the plot
            # ax.legend(patches, labels, bbox_to_anchor=(1.05, 1),
            #           loc=2, borderaxespad=0.)
            # self.fig.subplots_adjust(right=0.80)

            ax.legend(patches, labels, loc='best',
                      title=self.legend_title)

        # self.fig.subplots_adjust(top=0.8, wspace=0, hspace=0)

    def _post_plot_logic(self):
        for ax in self.axes:
            str_index = [_stringify(key) for key in self.data.index]

            name = self._get_index_name()
            if self.kind == 'bar':
                ax.set_xlim([self.ax_pos[0] - 0.25, self.ax_pos[-1] + 1])
                ax.set_xticks(self.ax_pos + 0.375)
                ax.set_xticklabels(str_index, rotation=self.rot,
                                   fontsize=self.fontsize)
                ax.axhline(0, color='k', linestyle='--')
                if name is not None:
                    ax.set_xlabel(name)
            else:
                # horizontal bars
                ax.set_ylim([self.ax_pos[0] - 0.25, self.ax_pos[-1] + 1])
                ax.set_yticks(self.ax_pos + 0.375)
                ax.set_yticklabels(str_index, rotation=self.rot,
                                   fontsize=self.fontsize)
                ax.axvline(0, color='k', linestyle='--')
                if name is not None:
                    ax.set_ylabel(name)

class BoxPlot(MPLPlot):
    pass


class HistPlot(MPLPlot):
    pass


def plot_frame(frame=None, subplots=False, sharex=True, sharey=False,
               use_index=True, figsize=None, grid=False, legend=True, rot=None,
               ax=None, style=None, title=None, xlim=None, ylim=None, logy=False,
               xticks=None, yticks=None, kind='line', sort_columns=False,
               fontsize=None, secondary_y=False, **kwds):
    """
    Make line or bar plot of DataFrame's series with the index on the x-axis
    using matplotlib / pylab.

    Parameters
    ----------
    subplots : boolean, default False
        Make separate subplots for each time series
    sharex : boolean, default True
        In case subplots=True, share x axis
    sharey : boolean, default False
        In case subplots=True, share y axis
    use_index : boolean, default True
        Use index as ticks for x axis
    stacked : boolean, default False
        If True, create stacked bar plot. Only valid for DataFrame input
    sort_columns: boolean, default False
        Sort column names to determine plot ordering
    title : string
        Title to use for the plot
    grid : boolean, default True
        Axis grid lines
    legend : boolean, default True
        Place legend on axis subplots

    ax : matplotlib axis object, default None
    style : list or dict
        matplotlib line style per column
    kind : {'line', 'bar', 'barh'}
        bar : vertical bar plot
        barh : horizontal bar plot
    logy : boolean, default False
        For line plots, use log scaling on y axis
    xticks : sequence
        Values to use for the xticks
    yticks : sequence
        Values to use for the yticks
    xlim : 2-tuple/list
    ylim : 2-tuple/list
    rot : int, default None
        Rotation for ticks
    secondary_y : boolean or sequence, default False
        Whether to plot on the secondary y-axis
        If dict then can select which columns to plot on secondary y-axis
    kwds : keywords
        Options to pass to matplotlib plotting method

    Returns
    -------
    ax_or_axes : matplotlib.AxesSubplot or list of them
    """
    kind = _get_standard_kind(kind.lower().strip())
    if kind == 'line':
        klass = LinePlot
    elif kind in ('bar', 'barh'):
        klass = BarPlot
    elif kind == 'kde':
        klass = KdePlot
    else:
        raise ValueError('Invalid chart type given %s' % kind)

    plot_obj = klass(frame, kind=kind, subplots=subplots, rot=rot,
                     legend=legend, ax=ax, style=style, fontsize=fontsize,
                     use_index=use_index, sharex=sharex, sharey=sharey,
                     xticks=xticks, yticks=yticks, xlim=xlim, ylim=ylim,
                     title=title, grid=grid, figsize=figsize, logy=logy,
                     sort_columns=sort_columns, secondary_y=secondary_y,
                     **kwds)
    plot_obj.generate()
    plot_obj.draw()
    if subplots:
        return plot_obj.axes
    else:
        return plot_obj.axes[0]


def plot_series(series, label=None, kind='line', use_index=True, rot=None,
                xticks=None, yticks=None, xlim=None, ylim=None,
                ax=None, style=None, grid=None, logy=False, secondary_y=False,
                **kwds):
    """
    Plot the input series with the index on the x-axis using matplotlib

    Parameters
    ----------
    label : label argument to provide to plot
    kind : {'line', 'bar'}
    rot : int, default 30
        Rotation for tick labels
    use_index : boolean, default True
        Plot index as axis tick labels
    ax : matplotlib axis object
        If not passed, uses gca()
    style : string, default matplotlib default
        matplotlib line style to use
    ax : matplotlib axis object
        If not passed, uses gca()
    kind : {'line', 'bar', 'barh'}
        bar : vertical bar plot
        barh : horizontal bar plot
    logy : boolean, default False
        For line plots, use log scaling on y axis
    xticks : sequence
        Values to use for the xticks
    yticks : sequence
        Values to use for the yticks
    xlim : 2-tuple/list
    ylim : 2-tuple/list
    rot : int, default None
        Rotation for ticks
    kwds : keywords
        Options to pass to matplotlib plotting method

    Notes
    -----
    See matplotlib documentation online for more on this subject
    """
    kind = _get_standard_kind(kind.lower().strip())
    if kind == 'line':
        klass = LinePlot
    elif kind in ('bar', 'barh'):
        klass = BarPlot
    elif kind == 'kde':
        klass = KdePlot

    if ax is None:
        ax = _gca()
        if ax.get_yaxis().get_ticks_position().strip().lower() == 'right':
            fig = _gcf()
            axes = fig.get_axes()
            for i in range(len(axes))[::-1]:
                ax = axes[i]
                ypos = ax.get_yaxis().get_ticks_position().strip().lower()
                if ypos == 'left':
                    break

    # is there harm in this?
    if label is None:
        label = series.name

    plot_obj = klass(series, kind=kind, rot=rot, logy=logy,
                     ax=ax, use_index=use_index, style=style,
                     xticks=xticks, yticks=yticks, xlim=xlim, ylim=ylim,
                     legend=False, grid=grid, label=label,
                     secondary_y=secondary_y, **kwds)

    plot_obj.generate()
    plot_obj.draw()

    return plot_obj.ax

def boxplot(data, column=None, by=None, ax=None, fontsize=None,
            rot=0, grid=True, figsize=None, **kwds):
    """
    Make a box plot from DataFrame column optionally grouped b ysome columns or
    other inputs

    Parameters
    ----------
    data : DataFrame or Series
    column : column name or list of names, or vector
        Can be any valid input to groupby
    by : string or sequence
        Column in the DataFrame to group by
    fontsize : int or string
    rot : label rotation angle
    kwds : other plotting keyword arguments to be passed to matplotlib boxplot
           function

    Returns
    -------
    ax : matplotlib.axes.AxesSubplot
    """
    from pandas import Series, DataFrame
    if isinstance(data, Series):
        data = DataFrame({'x' : data})
        column = 'x'

    def plot_group(grouped, ax):
        keys, values = zip(*grouped)
        keys = [_stringify(x) for x in keys]
        values = [remove_na(v) for v in values]
        ax.boxplot(values, **kwds)
        if kwds.get('vert', 1):
            ax.set_xticklabels(keys, rotation=rot, fontsize=fontsize)
        else:
            ax.set_yticklabels(keys, rotation=rot, fontsize=fontsize)

    if column == None:
        columns = None
    else:
        if isinstance(column, (list, tuple)):
            columns = column
        else:
            columns = [column]

    if by is not None:
        if not isinstance(by, (list, tuple)):
            by = [by]

        fig, axes = _grouped_plot_by_column(plot_group, data, columns=columns,
                                            by=by, grid=grid, figsize=figsize,
                                            ax=ax)

        # Return axes in multiplot case, maybe revisit later # 985
        ret = axes
    else:
        if ax is None:
            ax = _gca()
        fig = ax.get_figure()
        data = data._get_numeric_data()
        if columns:
            cols = columns
        else:
            cols = data.columns
        keys = [_stringify(x) for x in cols]

        # Return boxplot dict in single plot case

        clean_values = [remove_na(x) for x in data[cols].values.T]
        bp = ax.boxplot(clean_values, **kwds)
        if kwds.get('vert', 1):
            ax.set_xticklabels(keys, rotation=rot, fontsize=fontsize)
        else:
            ax.set_yticklabels(keys, rotation=rot, fontsize=fontsize)
        ax.grid(grid)

        ret = bp

    fig.subplots_adjust(bottom=0.15, top=0.9, left=0.1, right=0.9, wspace=0.2)
    return ret


def _stringify(x):
    if isinstance(x, tuple):
        return '|'.join(str(y) for y in x)
    else:
        return str(x)


def format_date_labels(ax):
    # mini version of autofmt_xdate
    try:
        for label in ax.get_xticklabels():
            label.set_ha('right')
            label.set_rotation(30)
        fig = ax.get_figure()
        fig.subplots_adjust(bottom=0.2)
    except Exception: # pragma: no cover
        pass


def scatter_plot(data, x, y, by=None, ax=None, figsize=None, grid=False):
    """

    Returns
    -------
    fig : matplotlib.Figure
    """
    import matplotlib.pyplot as plt

    def plot_group(group, ax):
        xvals = group[x].values
        yvals = group[y].values
        ax.scatter(xvals, yvals)
        ax.grid(grid)

    if by is not None:
        fig = _grouped_plot(plot_group, data, by=by, figsize=figsize, ax=ax)
    else:
        if ax is None:
            fig = plt.figure()
            ax = fig.add_subplot(111)
        else:
            fig = ax.get_figure()
        plot_group(data, ax)
        ax.set_ylabel(str(y))
        ax.set_xlabel(str(x))

        ax.grid(grid)

    return fig


def hist_frame(data, grid=True, xlabelsize=None, xrot=None,
               ylabelsize=None, yrot=None, ax=None,
               sharex=False, sharey=False, **kwds):
    """
    Draw Histogram the DataFrame's series using matplotlib / pylab.

    Parameters
    ----------
    grid : boolean, default True
        Whether to show axis grid lines
    xlabelsize : int, default None
        If specified changes the x-axis label size
    xrot : float, default None
        rotation of x axis labels
    ylabelsize : int, default None
        If specified changes the y-axis label size
    yrot : float, default None
        rotation of y axis labels
    ax : matplotlib axes object, default None
    sharex : bool, if True, the X axis will be shared amongst all subplots.
    sharey : bool, if True, the Y axis will be shared amongst all subplots.
    kwds : other plotting keyword arguments
        To be passed to hist function
    """
    import matplotlib.pyplot as plt
    n = len(data.columns)
    rows, cols = 1, 1
    while rows * cols < n:
        if cols > rows:
            rows += 1
        else:
            cols += 1
    _, axes = _subplots(nrows=rows, ncols=cols, ax=ax, squeeze=False,
                        sharex=sharex, sharey=sharey)

    for i, col in enumerate(com._try_sort(data.columns)):
        ax = axes[i / cols][i % cols]
        ax.xaxis.set_visible(True)
        ax.yaxis.set_visible(True)
        ax.hist(data[col].dropna().values, **kwds)
        ax.set_title(col)
        ax.grid(grid)

        if xlabelsize is not None:
            plt.setp(ax.get_xticklabels(), fontsize=xlabelsize)
        if xrot is not None:
            plt.setp(ax.get_xticklabels(), rotation=xrot)
        if ylabelsize is not None:
            plt.setp(ax.get_yticklabels(), fontsize=ylabelsize)
        if yrot is not None:
            plt.setp(ax.get_yticklabels(), rotation=yrot)

    for j in range(i + 1, rows * cols):
        ax = axes[j / cols, j % cols]
        ax.set_visible(False)

    ax.get_figure().subplots_adjust(wspace=0.3, hspace=0.3)

    return axes

def hist_series(self, ax=None, grid=True, xlabelsize=None, xrot=None,
                ylabelsize=None, yrot=None, **kwds):
    """
    Draw histogram of the input series using matplotlib

    Parameters
    ----------
    ax : matplotlib axis object
        If not passed, uses gca()
    grid : boolean, default True
        Whether to show axis grid lines
    xlabelsize : int, default None
        If specified changes the x-axis label size
    xrot : float, default None
        rotation of x axis labels
    ylabelsize : int, default None
        If specified changes the y-axis label size
    yrot : float, default None
        rotation of y axis labels
    kwds : keywords
        To be passed to the actual plotting function

    Notes
    -----
    See matplotlib documentation online for more on this

    """
    import matplotlib.pyplot as plt

    if ax is None:
        ax = plt.gca()

    values = self.dropna().values

    ax.hist(values, **kwds)
    ax.grid(grid)

    if xlabelsize is not None:
        plt.setp(ax.get_xticklabels(), fontsize=xlabelsize)
    if xrot is not None:
        plt.setp(ax.get_xticklabels(), rotation=xrot)
    if ylabelsize is not None:
        plt.setp(ax.get_yticklabels(), fontsize=ylabelsize)
    if yrot is not None:
        plt.setp(ax.get_yticklabels(), rotation=yrot)

    return ax

def boxplot_frame_groupby(grouped, subplots=True, column=None, fontsize=None,
                          rot=0, grid=True, figsize=None, **kwds):
    """
    Make box plots from DataFrameGroupBy data.

    Parameters
    ----------
    subplots :
        * ``False`` - no subplots will be used
        * ``True`` - create a subplot for each group
    column : column name or list of names, or vector
        Can be any valid input to groupby
    fontsize : int or string
    rot : label rotation angle
    kwds : other plotting keyword arguments to be passed to matplotlib boxplot
           function

    Returns
    -------
    dict of key/value = group key/DataFrame.boxplot return value
    or DataFrame.boxplot return value in case subplots=figures=False

    Examples
    --------
    >>> import pandas
    >>> import numpy as np
    >>> import itertools
    >>>
    >>> tuples = [t for t in itertools.product(range(1000), range(4))]
    >>> index = pandas.MultiIndex.from_tuples(tuples, names=['lvl0', 'lvl1'])
    >>> data = np.random.randn(len(index),4)
    >>> df = pandas.DataFrame(data, columns=list('ABCD'), index=index)
    >>>
    >>> grouped = df.groupby(level='lvl1')
    >>> boxplot_frame_groupby(grouped)
    >>>
    >>> grouped = df.unstack(level='lvl1').groupby(level=0, axis=1)
    >>> boxplot_frame_groupby(grouped, subplots=False)
    """
    if subplots is True:
        nrows, ncols = _get_layout(len(grouped))
        _, axes = _subplots(nrows=nrows, ncols=ncols, squeeze=False,
                            sharex=False, sharey=True)
        axes = axes.reshape(-1) if len(grouped) > 1 else axes

        ret = {}
        for (key, group), ax in zip(grouped, axes):
            d = group.boxplot(ax=ax, column=column, fontsize=fontsize,
                              rot=rot, grid=grid, figsize=figsize, **kwds)
            ax.set_title(_stringify(key))
            ret[key] = d
    else:
        from pandas.tools.merge import concat
        keys, frames = zip(*grouped)
        if grouped.axis == 0:
            df = concat(frames, keys=keys, axis=1)
        else:
            if len(frames) > 1:
                df = frames[0].join(frames[1::])
            else:
                df = frames[0]
        ret = df.boxplot(column=column, fontsize=fontsize, rot=rot,
                         grid=grid, figsize=figsize, **kwds)
    return ret

def _grouped_plot(plotf, data, column=None, by=None, numeric_only=True,
                  figsize=None, sharex=True, sharey=True, layout=None,
                  rot=0, ax=None):
    from pandas.core.frame import DataFrame

    # allow to specify mpl default with 'default'
    if figsize is None or figsize == 'default':
        figsize = (10, 5)               # our default

    grouped = data.groupby(by)
    if column is not None:
        grouped = grouped[column]

    ngroups = len(grouped)

    nrows, ncols = layout or _get_layout(ngroups)

    if figsize is None:
        # our favorite default beating matplotlib's idea of the
        # default size
        figsize = (10, 5)
    fig, axes = _subplots(nrows=nrows, ncols=ncols, figsize=figsize,
                          sharex=sharex, sharey=sharey, ax=ax)

    ravel_axes = []
    for row in axes:
        ravel_axes.extend(row)

    for i, (key, group) in enumerate(grouped):
        ax = ravel_axes[i]
        if numeric_only and isinstance(group, DataFrame):
            group = group._get_numeric_data()
        plotf(group, ax)
        ax.set_title(str(key))

    return fig, axes

def _grouped_plot_by_column(plotf, data, columns=None, by=None,
                            numeric_only=True, grid=False,
                            figsize=None, ax=None):
    import matplotlib.pyplot as plt

    grouped = data.groupby(by)
    if columns is None:
        columns = data._get_numeric_data().columns - by
    ngroups = len(columns)

    nrows, ncols = _get_layout(ngroups)
    fig, axes = _subplots(nrows=nrows, ncols=ncols,
                          sharex=True, sharey=True,
                          figsize=figsize, ax=ax)

    if isinstance(axes, plt.Axes):
        ravel_axes = [axes]
    else:
        ravel_axes = []
        for row in axes:
            if isinstance(row, plt.Axes):
                ravel_axes.append(row)
            else:
                ravel_axes.extend(row)

    for i, col in enumerate(columns):
        ax = ravel_axes[i]
        gp_col = grouped[col]
        plotf(gp_col, ax)
        ax.set_title(col)
        ax.set_xlabel(str(by))
        ax.grid(grid)

    byline = by[0] if len(by) == 1 else by
    fig.suptitle('Boxplot grouped by %s' % byline)

    return fig, axes

def _get_layout(nplots):
    if nplots == 1:
        return (1, 1)
    elif nplots == 2:
        return (1, 2)
    elif nplots < 4:
        return (2, 2)

    k = 1
    while k ** 2 < nplots:
        k += 1

    if (k - 1) * k >= nplots:
        return k, (k - 1)
    else:
        return k, k

# copied from matplotlib/pyplot.py for compatibility with matplotlib < 1.0

def _subplots(nrows=1, ncols=1, sharex=False, sharey=False, squeeze=True,
              subplot_kw=None, ax=None, secondary_y=False, data=None,
              **fig_kw):
    """Create a figure with a set of subplots already made.

    This utility wrapper makes it convenient to create common layouts of
    subplots, including the enclosing figure object, in a single call.

    Keyword arguments:

    nrows : int
      Number of rows of the subplot grid.  Defaults to 1.

    ncols : int
      Number of columns of the subplot grid.  Defaults to 1.

    sharex : bool
      If True, the X axis will be shared amongst all subplots.

    sharey : bool
      If True, the Y axis will be shared amongst all subplots.

    squeeze : bool

      If True, extra dimensions are squeezed out from the returned axis object:
        - if only one subplot is constructed (nrows=ncols=1), the resulting
        single Axis object is returned as a scalar.
        - for Nx1 or 1xN subplots, the returned object is a 1-d numpy object
        array of Axis objects are returned as numpy 1-d arrays.
        - for NxM subplots with N>1 and M>1 are returned as a 2d array.

      If False, no squeezing at all is done: the returned axis object is always
      a 2-d array contaning Axis instances, even if it ends up being 1x1.

    subplot_kw : dict
      Dict with keywords passed to the add_subplot() call used to create each
      subplots.

    fig_kw : dict
      Dict with keywords passed to the figure() call.  Note that all keywords
      not recognized above will be automatically included here.

    ax : Matplotlib axis object, default None

    secondary_y : boolean or sequence of ints, default False
        If True then y-axis will be on the right

    Returns:

    fig, ax : tuple
      - fig is the Matplotlib Figure object
      - ax can be either a single axis object or an array of axis objects if
      more than one supblot was created.  The dimensions of the resulting array
      can be controlled with the squeeze keyword, see above.

    **Examples:**

    x = np.linspace(0, 2*np.pi, 400)
    y = np.sin(x**2)

    # Just a figure and one subplot
    f, ax = plt.subplots()
    ax.plot(x, y)
    ax.set_title('Simple plot')

    # Two subplots, unpack the output array immediately
    f, (ax1, ax2) = plt.subplots(1, 2, sharey=True)
    ax1.plot(x, y)
    ax1.set_title('Sharing Y axis')
    ax2.scatter(x, y)

    # Four polar axes
    plt.subplots(2, 2, subplot_kw=dict(polar=True))
    """
    import matplotlib.pyplot as plt
    from pandas.core.frame import DataFrame

    if subplot_kw is None:
        subplot_kw = {}

    if ax is None:
        fig = plt.figure(**fig_kw)
    else:
        fig = ax.get_figure()
        fig.clear()

    # Create empty object array to hold all axes.  It's easiest to make it 1-d
    # so we can just append subplots upon creation, and then
    nplots = nrows*ncols
    axarr = np.empty(nplots, dtype=object)

    def on_right(i):
        if isinstance(secondary_y, bool):
            return secondary_y
        if isinstance(data, DataFrame):
            return data.columns[i] in secondary_y

    # Create first subplot separately, so we can share it if requested
    ax0 = fig.add_subplot(nrows, ncols, 1, **subplot_kw)
    if on_right(0):
        orig_ax = ax0
        ax0 = ax0.twinx()
        orig_ax.get_yaxis().set_visible(False)

    if sharex:
        subplot_kw['sharex'] = ax0
    if sharey:
        subplot_kw['sharey'] = ax0
    axarr[0] = ax0

    # Note off-by-one counting because add_subplot uses the MATLAB 1-based
    # convention.
    for i in range(1, nplots):
        ax = fig.add_subplot(nrows, ncols, i+1, **subplot_kw)
        if on_right(i):
            orig_ax = ax
            ax = ax.twinx()
            orig_ax.get_yaxis().set_visible(False)
        axarr[i] = ax

    if nplots > 1:
        if sharex and nrows > 1:
            for i, ax in enumerate(axarr):
                if np.ceil(float(i + 1) / ncols) < nrows: # only last row
                    [label.set_visible(False) for label in ax.get_xticklabels()]
        if sharey and ncols > 1:
            for i, ax in enumerate(axarr):
                if (i % ncols) != 0: # only first column
                    [label.set_visible(False) for label in ax.get_yticklabels()]

    if squeeze:
        # Reshape the array to have the final desired dimension (nrow,ncol),
        # though discarding unneeded dimensions that equal 1.  If we only have
        # one subplot, just return it instead of a 1-element array.
        if nplots==1:
            axes = axarr[0]
        else:
            axes = axarr.reshape(nrows, ncols).squeeze()
    else:
        # returned axis array will be always 2-d, even if nrows=ncols=1
        axes = axarr.reshape(nrows, ncols)

    return fig, axes

if __name__ == '__main__':
    # import pandas.rpy.common as com
    # sales = com.load_data('sanfrancisco.home.sales', package='nutshell')
    # top10 = sales['zip'].value_counts()[:10].index
    # sales2 = sales[sales.zip.isin(top10)]
    # _ = scatter_plot(sales2, 'squarefeet', 'price', by='zip')

    # plt.show()

    import matplotlib.pyplot as plt

    import pandas.tools.plotting as plots
    import pandas.core.frame as fr
    reload(plots)
    reload(fr)
    from pandas.core.frame import DataFrame

    data = DataFrame([[3, 6, -5], [4, 8, 2], [4, 9, -6],
                      [4, 9, -3], [2, 5, -1]],
                     columns=['A', 'B', 'C'])
    data.plot(kind='barh', stacked=True)

    plt.show()<|MERGE_RESOLUTION|>--- conflicted
+++ resolved
@@ -195,7 +195,6 @@
     ax.grid()
     return ax
 
-<<<<<<< HEAD
 def bootstrap_plot(series, fig=None, size=50, samples=500, **kwds):
     """Bootstrap plot.
 
@@ -251,7 +250,7 @@
         plt.setp(axis.get_xticklabels(), fontsize=8)
         plt.setp(axis.get_yticklabels(), fontsize=8)
     return fig
-=======
+
 def parallel_coordinates(data, class_column, cols=None, ax=None, **kwds):
     """Parallel coordinates plotting.
 
@@ -298,7 +297,6 @@
     ax.legend(loc='upper right')
     ax.grid()
     return ax
->>>>>>> f09b6a65
 
 def lag_plot(series, ax=None, **kwds):
     """Lag plot for time series.
